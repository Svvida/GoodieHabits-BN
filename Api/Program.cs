--- conflicted
+++ resolved
@@ -145,7 +145,6 @@
 
         private static void ConfigureMiddleware(WebApplication app)
         {
-<<<<<<< HEAD
             // Handle OPTIONS requests explicitly for Preflight
             app.Use(async (context, next) =>
             {
@@ -165,8 +164,6 @@
             app.UseCors("AllowWithCredentials"); // CORS must be applied before Routing
             app.UseRouting();
 
-=======
->>>>>>> d0381780
             // Enable Swagger in all environments
             app.UseSwagger();
             app.UseSwaggerUI();
